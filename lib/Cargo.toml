--- conflicted
+++ resolved
@@ -12,14 +12,10 @@
 json = "0.11.14"    
 qrcode = { version = "0.8", default-features = false }
 printpdf = "0.2.8"
-<<<<<<< HEAD
 secp256k1 = { version = "0.13.0", features = ["rand", "serde"] }
 ripemd160 = "0.8.0"
 sha2 = "0.8.0"
 base58 = "0.1.0"
-=======
-blake2-rfc = { git = "https://github.com/gtank/blake2-rfc", rev="7a5b5fc99ae483a0043db7547fb79a6fa44b88a9" }
 
 [dev-dependencies]
-array2d = "0.1.0"
->>>>>>> bfede601
+array2d = "0.1.0"